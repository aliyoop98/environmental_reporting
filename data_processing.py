import io
import re
import unicodedata
from itertools import chain
from pathlib import Path
from typing import Dict, Iterable, List, Mapping, Optional, Tuple

import pandas as pd


def _read_any_csv(file_obj) -> pd.DataFrame:
    """Return a dataframe from a CSV or TSV stream, handling messy inputs."""

    raw = file_obj.read()
    if isinstance(raw, bytes):
        text = raw.decode("utf-8-sig", errors="replace")
    else:
        text = str(raw)

    for sep in (None, ",", "\t", ";"):
        try:
            df = pd.read_csv(
                io.StringIO(text),
                engine="python",
                sep=sep,
                on_bad_lines="skip",
                dtype=str,
                keep_default_na=False,
                index_col=False,
            )
            df.columns = [re.sub(r"\s+", " ", (col or "")).strip() for col in df.columns]
            return df
        except Exception:
            continue
    return pd.DataFrame()


def _read_csv_flexible(text: str) -> Optional[pd.DataFrame]:
    """Backward-compatible CSV reader used by legacy probe parsing code."""

    cleaned = _strip_bom_and_zero_width(text)
    for sep in (None, ",", "\t", ";"):
        try:
            df = pd.read_csv(
                io.StringIO(cleaned),
                engine="python",
                sep=sep,
                on_bad_lines="skip",
                dtype=str,
                index_col=False,
            )
        except Exception:
            continue

        return _clean_chunk_columns(df)
    return None


def _clean_chunk_columns(df: pd.DataFrame) -> pd.DataFrame:
    rename_map: Dict[str, str] = {}
    for col in df.columns:
        if isinstance(col, str):
            rename_map[col] = _strip_bom_and_zero_width(col).strip()
    if rename_map:
        df = df.rename(columns=rename_map)
    return df


def _norm(s: str) -> str:
    """Normalise unicode text by stripping noise and collapsing whitespace."""

    s = unicodedata.normalize("NFKC", (s or ""))
    s = s.strip()
    s = re.sub(r"\s+", " ", s)
    return s


def _parse_ts_safe(s: str):
    text = _norm(str(s))
    if not text:
        return pd.NaT
    for fmt in (
        "%Y-%m-%d %H:%M:%S",
        "%Y/%m/%d %H:%M:%S",
        "%m/%d/%Y %H:%M:%S",
        "%m/%d/%Y %H:%M",
        "%Y-%b-%d %H:%M",
        "%d-%b-%Y %H:%M",
    ):
        try:
            return pd.to_datetime(text, format=fmt)
        except Exception:
            continue
    return pd.to_datetime(text, errors="coerce")

_ZERO_WIDTH_CHARS = ("\ufeff", "\u200b", "\u200c", "\u200d")

DEFAULT_TEMP_RANGE: Tuple[float, float] = (15, 25)
DEFAULT_HUMIDITY_RANGE: Tuple[float, float] = (0, 60)


def _clean_value_text(s: str) -> str:
    """Aggressive value normalizer for robust matching."""

    if s is None:
        return ""

    t = unicodedata.normalize("NFKC", str(s))
    for z in _ZERO_WIDTH_CHARS:
        t = t.replace(z, "")

    t = t.replace("Â°", "°").replace("\u00A0", " ")
    t = re.sub(r"\s+", " ", t).strip().lower()
    return t


<<<<<<< HEAD
def _parse_numeric_value(text: object) -> Optional[float]:
    """Return a float parsed from messy numeric text.

    Handles both comma and period decimal separators and ignores stray symbols.
    """

    if text is None:
        return None

    cleaned = _clean_value_text(str(text))
    if not cleaned:
        return None

    # Accept either "," or "." as the decimal separator and drop thousands separators.
    normalized = cleaned.replace(",", ".")
    match = re.search(r"[-+]?\d+(?:\.\d+)?", normalized)
    if not match:
        return None

    try:
        return float(match.group(0))
    except ValueError:
        return None


=======
>>>>>>> cb8d8112
# Normalize channel labels and override keys to an alphanumeric form so that
# variants like ``Sensor-2`` and ``sensor 2`` compare equal.
def _normalize_channel_key(text: object) -> str:
    return re.sub(r"[^a-z0-9]+", "", _clean_value_text(str(text)))


# Regex to detect "sensor 1" / "sensor2" etc.
_SENSOR_RE = re.compile(r"sens(?:or)?\s*0*(1|2)\b", re.IGNORECASE)


def _classify_kind_from_text(channel_text: str, unit_text: str) -> Optional[str]:
    """Return Temperature/Humidity classification based on text hints."""

    ch = _clean_value_text(channel_text)
    unit = _clean_value_text(unit_text)

    # 1) Unit wins
    if "%" in unit or "rh" in unit or "humidity" in unit:
        return "Humidity"
    if any(
        tok in unit
        for tok in (
            "°c",
            "degc",
            " c ",
            "celsius",
            "°f",
            "degf",
            " f ",
            "fahrenheit",
            "degk",
            " kelvin",
            "k ",
        )
    ):
        return "Temperature"

    # 2) Sensor regex
    m = _SENSOR_RE.search(ch)
    if m:
        return "Temperature" if m.group(1) == "2" else "Humidity"

    # 3) Channel hints
    if any(t in ch for t in ("rh", "humid", "%")):
        return "Humidity"
    if any(t in ch for t in ("temp", "°c", "°f", "degc", "degf")):
        return "Temperature"

    return None

NEW_SCHEMA_ALIASES: Dict[str, Tuple[str, ...]] = {
    "Timestamp": ("timestamp", "time stamp", "date time"),
    "Serial Number": (
        "serial number",
        "serial num",
        "serial",
        "serial no",
        "serial #",
        "serial#",
    ),
    "Channel": (
        "channel",
        "sensor",
        "channel name",
        "measurement",
    ),
    "Data": ("data", "value", "reading"),
    "Unit of Measure": ("unit of measure", "unit", "units"),
}

TEMP_COL_ALIASES = ["Temperature", "Temp", "Temp (°C)", "Temperature (°C)"]
HUMI_COL_ALIASES = ["Humidity", "Humidity (%RH)", "RH", "RH (%)"]

PROFILE_LIMITS: Dict[str, Dict[str, Optional[Tuple[float, float]]]] = {
    "Freezer": {"temp": (-35.0, -5.0), "humi": None},
    "Fridge": {"temp": (2.0, 8.0), "humi": None},
    "Room": {"temp": (15.0, 25.0), "humi": (0.0, 60.0)},
    "Area": {"temp": (15.0, 25.0), "humi": (0.0, 60.0)},
    "Olympus": {"temp": (15.0, 28.0), "humi": (0.0, 80.0)},
    "Olympus Room": {"temp": (15.0, 28.0), "humi": (0.0, 80.0)},
    "Freezer -80": {"temp": (-86.0, -70.0), "humi": None},
}

# Optional manual overrides for quirky serials and channels. Keys should match the
# serial identifier, and nested keys should match channel labels after
# normalization.
SERIAL_KIND_OVERRIDES: Dict[str, Dict[str, str]] = {
    "250269655": {"sensor1": "Humidity", "sensor2": "Temperature"},
    "250269656": {"sensor1": "Humidity", "sensor2": "Temperature"},
    "250259653": {"sensor1": "Humidity", "sensor2": "Temperature"},
}


def _parse_ts(value: object) -> pd.Timestamp:
    """Return a normalized timestamp using deterministic formats first."""

    if value is None or (isinstance(value, float) and pd.isna(value)):
        return pd.NaT

    text = str(value).strip()
    if not text:
        return pd.NaT

    for fmt in (
        "%Y-%m-%d %H:%M:%S",
        "%Y/%m/%d %H:%M:%S",
        "%m/%d/%Y %H:%M",
        "%m/%d/%Y %H:%M:%S",
        "%Y-%b-%d %H:%M",
    ):
        try:
            return pd.to_datetime(text, format=fmt)
        except Exception:
            continue

    return pd.to_datetime(text, errors="coerce")


def _infer_profile_from_name(*candidates: Optional[str]) -> Optional[str]:
    """Infer an environmental profile from a collection of text hints."""

    pieces: List[str] = []
    for candidate in candidates:
        if not candidate:
            continue
        pieces.append(str(candidate))
    if not pieces:
        return None
    text = " ".join(pieces).lower()
    if any(
        key in text
        for key in [
            "-80",
            "−80",
            "minus80",
            "minus 80",
            "ultra low",
            "ultra-low",
            "ultralow",
            "ulf",
            "ult",
            "ultrafreezer",
        ]
    ):
        return "Freezer -80"
    if "freezer" in text:
        return "Freezer"
    if "fridge" in text or "refrigerator" in text:
        return "Fridge"
    if "room" in text or "area" in text:
        return "Room"
    if "olympus room" in text:
        return "Olympus Room"
    if "olympus" in text:
        return "Olympus"
    return None


def _apply_inferred_ranges(
    range_map: Dict[str, Tuple[float, float]], *name_hints: Optional[str]
) -> None:
    """Populate range_map with inferred temperature and humidity ranges."""

    profile = _infer_profile_from_name(*name_hints)
    limits = PROFILE_LIMITS.get(profile or "") if profile else None
    if not limits:
        limits = {"temp": None, "humi": DEFAULT_HUMIDITY_RANGE}

    temp_range = limits.get("temp") or range_map.get("Temperature") or DEFAULT_TEMP_RANGE
    humidity_range = limits.get("humi") or range_map.get("Humidity") or DEFAULT_HUMIDITY_RANGE

    if temp_range:
        for alias in TEMP_COL_ALIASES:
            range_map.setdefault(alias, temp_range)
    if humidity_range:
        for alias in HUMI_COL_ALIASES:
            range_map.setdefault(alias, humidity_range)


def _strip_bom_and_zero_width(text: str) -> str:
    for ch in _ZERO_WIDTH_CHARS:
        text = text.replace(ch, "")
    return text


_DEVICE_ID_RE = re.compile(r"device\s*id\s*:\s*(\d+)", re.IGNORECASE)


def _downcast_numeric(df: pd.DataFrame) -> pd.DataFrame:
    for col in ("Temperature", "Humidity"):
        if col in df.columns:
            df[col] = pd.to_numeric(df[col], errors="coerce", downcast="float")
    return df


def _finalize_timeseries(
    df: pd.DataFrame, timestamp_col: Optional[str] = None
) -> pd.DataFrame:
    """Return a sorted dataframe with consistent DateTime/Date columns."""

    if df is None or df.empty:
        return df

    result = df.copy()

    ts_series: Optional[pd.Series]
    ts_series = None

    if timestamp_col and timestamp_col in result.columns:
        ts_series = pd.to_datetime(result[timestamp_col], errors="coerce")
    elif "DateTime" in result.columns:
        ts_series = pd.to_datetime(result["DateTime"], errors="coerce")
    elif "Timestamp" in result.columns:
        ts_series = pd.to_datetime(result["Timestamp"], errors="coerce")
    else:
        date_series = result.get("Date")
        if date_series is not None:
            parsed_dates = pd.to_datetime(date_series, errors="coerce")
            time_series = result.get("Time")
            if time_series is not None:
                combined = (
                    parsed_dates.dt.strftime("%Y-%m-%d").fillna("")
                    + " "
                    + time_series.astype("string").fillna("")
                ).str.strip()
                ts_series = pd.to_datetime(combined, errors="coerce")
            else:
                ts_series = parsed_dates

    if ts_series is None:
        ts_series = pd.to_datetime(result.get("DateTime"), errors="coerce")

    result["DateTime"] = ts_series
    result["Date"] = pd.to_datetime(result["DateTime"], errors="coerce").dt.date
    result = result.sort_values("DateTime").reset_index(drop=True)
    return result


def _finalize_serial_dataframe(df: pd.DataFrame) -> pd.DataFrame:
    if df.empty:
        return df

    result = df.copy()
    if "DateTime" in result.columns:
        result["DateTime"] = pd.to_datetime(result["DateTime"], errors="coerce")
        result = result.dropna(subset=["DateTime"])  # type: ignore[arg-type]
        result = result.sort_values("DateTime")
        result["Date"] = result["DateTime"].dt.date
        result["Time"] = result["DateTime"].dt.strftime("%H:%M")

    subset = ["DateTime"]
    for col in ("Temperature", "Humidity"):
        if col in result.columns:
            subset.append(col)
    if len(subset) > 1:
        result = result.drop_duplicates(subset=subset, keep="last")

    result = _downcast_numeric(result)

    ordered: List[str] = []
    for col in ["Date", "Time", "DateTime", "Temperature", "Humidity"]:
        if col in result.columns:
            ordered.append(col)
    if ordered:
        result = result[ordered]

    return result.reset_index(drop=True)


def _extract_report_blocks(
    text: str,
) -> Optional[Tuple[Dict[str, Optional[str]], List[Tuple[pd.DataFrame, str]]]]:
    """Return metadata and timestamp blocks with their surrounding context."""

    if not text:
        return None

    lines = [line.replace("\ufeff", "") for line in text.splitlines()]
    if not any("device" in line.lower() and "id" in line.lower() for line in lines):
        return None

    device_id: Optional[str] = None
    device_name: Optional[str] = None
    for line in lines[:50]:
        match = _DEVICE_ID_RE.search(line)
        if match:
            device_id = match.group(1)
        lower = line.lower()
        if lower.startswith("device name:"):
            device_name = line.split(":", 1)[1].strip()

    header_idxs = [
        idx
        for idx, line in enumerate(lines)
        if line.strip().lower().startswith("timestamp")
    ]
    if not header_idxs:
        return None

    blocks: List[Tuple[pd.DataFrame, str]] = []
    for start in header_idxs:
        end = len(lines)
        for pos in range(start + 1, len(lines)):
            lowered = lines[pos].strip().lower()
            if lowered.startswith("channel data for") or pos in header_idxs:
                end = pos
                break

        context_lines: List[str] = []
        for pos in range(start - 1, -1, -1):
            candidate = lines[pos].strip()
            if not candidate:
                if context_lines:
                    break
                continue
            context_lines.append(candidate)
            lowered = candidate.lower()
            if lowered.startswith("channel data for") or lowered.startswith("channel"):
                break
        context_lines.reverse()
        context_text = " ".join(context_lines)

        rows = [lines[start]]
        for line in lines[start + 1 : end]:
            if line.strip():
                rows.append(line)

        if len(rows) <= 1:
            continue

        try:
            frame = pd.read_csv(
                io.StringIO("\n".join(rows)),
                engine="python",
                on_bad_lines="skip",
                dtype=str,
            )
        except Exception:
            continue
        frame.columns = [re.sub(r"\s+", " ", (col or "")).strip() for col in frame.columns]
        blocks.append((frame, context_text))

    if not blocks:
        return None

    meta = {"device_id": device_id, "device_name": device_name}
    return meta, blocks


_TEMP_RANGE_HINTS: Tuple[Tuple[Tuple[str, ...], Tuple[float, float]], ...] = (
    (("ultra", "low", "freezer"), (-90, -60)),
    (("ultralow",), (-90, -60)),
    (("ult",), (-90, -60)),
    (("minus", "80"), (-90, -60)),
    (("-80",), (-90, -60)),
    (("freezer",), (-35, -5)),
    (("cold", "room"), (2, 8)),
    (("cooler",), (2, 8)),
    (("fridge",), (2, 8)),
    (("refrigerator",), (2, 8)),
)


def _normalise_context_text(*values: Optional[str]) -> str:
    """Return a normalised string used for range inference heuristics."""

    pieces: List[str] = []
    for value in values:
        if not value:
            continue
        cleaned = re.sub(r"[^a-zA-Z0-9\s-]", " ", value.lower())
        cleaned = cleaned.replace("-", " ")
        pieces.append(" ".join(cleaned.split()))
    return " ".join(piece for piece in pieces if piece)


def _infer_temperature_range(
    context: str, default_range: Tuple[float, float]
) -> Tuple[float, float]:
    """Infer a sensible temperature range from contextual text."""

    if not context:
        return default_range
    for terms, range_values in _TEMP_RANGE_HINTS:
        if all(term in context for term in terms):
            return range_values
    return default_range




def _alias_col(df: pd.DataFrame, wanted: str, aliases: Iterable[str]) -> Optional[str]:
    """Return the matching column name for any alias of the desired header."""

    lookup = {
        re.sub(r"[^a-z0-9]+", "", _norm(str(col)).lower()): col for col in df.columns
    }
    for alias in aliases:
        key = re.sub(r"[^a-z0-9]+", "", _norm(str(alias)).lower())
        if key in lookup:
            return lookup[key]
    return None


def _is_temp_unit(unit: str) -> bool:
    value = _clean_value_text(unit)
    return any(token in value for token in ["°c", " deg c", "degc", " c", "celsius"])


def _is_rh_unit(unit: str) -> bool:
    value = _clean_value_text(unit)
    return "%" in value or "rh" in value or "humidity" in value


def _infer_kind_from_unit_and_value(
    unit: str,
    channel: str,
    value: Optional[float],
    filename_hint: str,
    serial: Optional[str] = None,
    overrides: Optional[Mapping[str, Mapping[str, str]]] = None,
    other_channel_present: bool = False,
    channel_context: str = "",
) -> str:
    """Classify a reading as Temperature or Humidity using unit-first logic."""

    channel_norm = _norm(channel).lower()
    channel_key = _normalize_channel_key(channel)
<<<<<<< HEAD
    hint_norm = _norm(" ".join(filter(None, [filename_hint, channel_context]))).lower()
=======
    hint_norm = _norm(filename_hint).lower()
>>>>>>> cb8d8112

    serial_key = _norm(str(serial)) if serial else None
    if overrides and serial_key in overrides:
        serial_overrides = overrides[serial_key]
        for override_channel, override_kind in serial_overrides.items():
            if _normalize_channel_key(override_channel) == channel_key:
                return override_kind

    if _is_temp_unit(unit):
        return "Temperature"
    if _is_rh_unit(unit):
        return "Humidity"

    if value is not None and pd.notna(value):
        try:
            numeric_value = float(value)
        except (TypeError, ValueError):
            numeric_value = None
        if numeric_value is not None:
            if numeric_value <= -40:
                return "Temperature"
            if (
                not other_channel_present
                and -40 <= numeric_value <= 60
                and ("sensor1" in channel_norm or "sensor 1" in channel_norm)
                and not _norm(unit)
            ):
                return "Temperature"

    if any(
        token in hint_norm
        for token in ["-80", "−80", "ultra low", "ultra-low", "ultralow", "ult", "ulf"]
    ):
        if "sensor1" in channel_norm or "sensor 1" in channel_norm:
            return "Temperature"

    if any(token in channel_key for token in ("sensor2", "sensor02")):
        return "Temperature"
    if any(token in channel_key for token in ("sensor1", "sensor01")):
        return "Humidity"
    if any(token in channel_norm for token in ("hum", "rh", "%")):
        return "Humidity"

    return "Temperature"


def _parse_consolidated_serial_df(df: pd.DataFrame, source_name: str) -> List[Dict[str, object]]:
    """Return consolidated Traceable serial data grouped by serial identifier."""

    if df is None or df.empty:
        return []

    normalized = {
        re.sub(r"\s+", " ", (str(col) or "")).strip().lower(): col
        for col in df.columns
    }

    def _find_column(*aliases: str) -> Optional[str]:
        for alias in aliases:
            key = re.sub(r"\s+", " ", alias).strip().lower()
            if key in normalized:
                return normalized[key]
        return None

    timestamp_col = _find_column("timestamp", "time stamp", "date time")
    serial_col = _find_column("serial number", "serial num", "serial", "device id")
    channel_col = _find_column("channel", "sensor", "channel name")
    data_col = _find_column("data", "value", "reading")
    unit_col = _find_column("unit of measure", "unit", "units")
    space_name_col = _find_column("space name", "space", "location name")
    space_type_col = _find_column("space type", "location type")

    if not all([timestamp_col, serial_col, channel_col, data_col]):
        return []

    rename_map = {
        timestamp_col: "Timestamp",
        serial_col: "Serial",
        channel_col: "Channel",
        data_col: "Data",
    }
    if unit_col:
        rename_map[unit_col] = "Unit"
    if space_name_col:
        rename_map[space_name_col] = "Space Name"
    if space_type_col:
        rename_map[space_type_col] = "Space Type"
    df = df.rename(columns=rename_map)

    df["Serial"] = df["Serial"].astype(str).str.strip()
    df["Channel"] = df["Channel"].astype(str).str.strip()
    df["Data"] = df["Data"].astype(str).str.strip()
    if "Unit" in df.columns:
        df["Unit"] = df["Unit"].astype(str).str.strip()
    else:
        df["Unit"] = ""
    if "Space Name" in df.columns:
        df["Space Name"] = df["Space Name"].astype(str).str.strip()
    if "Space Type" in df.columns:
        df["Space Type"] = df["Space Type"].astype(str).str.strip()

    df = df[df["Serial"] != ""]
    if df.empty:
        return []

    df["Timestamp"] = df["Timestamp"].apply(_parse_ts_safe)
    df = df.dropna(subset=["Timestamp"])
    df = df.sort_values("Timestamp")
    df["DateTime"] = df["Timestamp"]
    if df.empty:
        return []

    df["Value"] = df["Data"].apply(_parse_numeric_value)

    serial_channel_presence: Dict[str, bool] = {}
    for serial_value, group in df.groupby(df["Serial"].astype(str)):
        normalized_serial = _norm(serial_value)
        channel_values = [
            _norm(ch).lower()
            for ch in group.get("Channel", pd.Series(dtype=str))
        ]
        serial_channel_presence[normalized_serial] = any(
            any(token in channel for token in ("sensor2", "sensor 2"))
            for channel in channel_values
        )

    df["Kind"] = df.apply(
        lambda row: _infer_kind_from_unit_and_value(
            row.get("Unit", ""),
            row.get("Channel", ""),
            row.get("Value"),
            " ".join(
                str(piece)
                for piece in [
                    source_name,
                    row.get("__source_name__", ""),
                    row.get("Serial", ""),
                    row.get("Space Name", ""),
                    row.get("Space Type", ""),
                ]
                if piece
            ),
            serial=row.get("Serial", ""),
            overrides=SERIAL_KIND_OVERRIDES,
            other_channel_present=serial_channel_presence.get(
                _norm(row.get("Serial", "")), False
            ),
            channel_context=row.get("__context__", ""),
        ),
        axis=1,
    )

    df = df.dropna(subset=["Value"])
    if df.empty:
        return []

    items: List[Dict[str, object]] = []
    for serial, group in df.groupby(df["Serial"].astype(str).str.strip()):
        if not isinstance(serial, str):
            serial = str(serial)
        sub = group.copy()
        pivot = (
            sub.pivot_table(
                index="DateTime",
                columns="Kind",
                values="Value",
                aggfunc="mean",
            )
            .reset_index()
            .rename_axis(None, axis=1)
            .sort_values("DateTime")
        )
        # Keep the raw timestamp resolution intact for charting; aggregation is
        # handled later when producing summary reports rather than at ingest
        # time.
        if pivot.empty:
            continue

        for col in ("Temperature", "Humidity"):
            if col not in pivot.columns:
                pivot[col] = pd.NA

        ordered = ["DateTime", "Temperature", "Humidity"]
        pivot = pivot[[c for c in ordered if c in pivot.columns]]
        pivot = _finalize_timeseries(pivot)
        pivot["Time"] = pivot["DateTime"].dt.strftime("%H:%M")
        ordered = ["DateTime", "Temperature", "Humidity", "Date", "Time"]
        pivot = pivot[[c for c in ordered if c in pivot.columns]]

        space_name_value = ""
        if "Space Name" in sub.columns:
            space_name_value = next(
                (val for val in sub["Space Name"].astype(str).str.strip() if val),
                "",
            )
        space_type_value = ""
        if "Space Type" in sub.columns:
            space_type_value = next(
                (val for val in sub["Space Type"].astype(str).str.strip() if val),
                "",
            )

        range_map: Dict[str, Tuple[float, float]] = {}
        _apply_inferred_ranges(
            range_map,
            source_name,
            serial,
            space_name_value,
            space_type_value,
        )

        default_label = space_name_value or str(serial)
        option_label = (
            f"{serial} – {space_name_value}"
            if space_name_value and space_name_value != str(serial)
            else default_label
        )

        items.append(
            {
                "df": pivot,
                "serial": str(serial),
                "range_map": range_map,
                "option_label": option_label,
                "default_label": default_label,
                "source_name": source_name,
            }
        )

    return items


def _parse_traceable_report_text(text: str, source_name: str) -> List[Dict[str, object]]:
    res = _extract_report_blocks(text)
    if not res:
        return []

    meta, frame_infos = res
    if not frame_infos:
        return []

    frames: List[pd.DataFrame] = []
    for frame, context_text in frame_infos:
        if frame is None or frame.empty:
            continue
        local = frame.copy()
        local["__context__"] = context_text or ""
        frames.append(local)

    if not frames:
        return []

    df = pd.concat(frames, ignore_index=True)

    ts_col = _alias_col(
        df,
        "Timestamp",
        ["Timestamp", "Time Stamp", "Date Time", "Datetime", "Date/Time"],
    )
    data_col = _alias_col(
        df,
        "Data",
        ["Data", "Value", "Reading", "Measurement"],
    )
    unit_col = _alias_col(
        df,
        "Unit",
        [
            "Unit of Measure",
            "Unit of Measurement",
            "Units of Measure",
            "Units",
            "Unit (°C)",
            "Unit",
            "UOM",
            "EU",
            "Engineering Units",
            "Data Units",
        ],
    )
    chan_col = _alias_col(
        df,
        "Channel",
        ["Channel", "Channel Name", "Sensor", "Sensor Name", "Measurement"],
    )
    serial_col = _alias_col(
        df,
        "Serial",
        ["Serial Number", "Device Id", "Device ID", "Device", "Device Serial"],
    )

    if not ts_col or not data_col:
        return []

    rename_map = {ts_col: "Timestamp", data_col: "Data"}
    if unit_col:
        rename_map[unit_col] = "Unit"
    if chan_col:
        rename_map[chan_col] = "Channel"
    if serial_col:
        rename_map[serial_col] = "Serial"
    df = df.rename(columns=rename_map)

    df["Timestamp"] = df["Timestamp"].apply(_parse_ts_safe)
    df = df.dropna(subset=["Timestamp"])
    df = df.sort_values("Timestamp")
    df["DateTime"] = df["Timestamp"]
    if df.empty:
        return []

    df["Value"] = (
        df["Data"].astype(str).str.extract(r"([-+]?\d*\.?\d+)")[0].astype(float)
    )
    df = df.dropna(subset=["Value"])
    if df.empty:
        return []

    if "Unit" not in df.columns:
        df["Unit"] = ""
    df["Unit"] = df["Unit"].fillna("").astype(str)

    if "Channel" not in df.columns:
        df["Channel"] = df.get("__context__", "")
    df["Channel"] = df["Channel"].fillna("").astype(str)

    serial: Optional[str] = None
    if "Serial" in df.columns:
        serial_series = df["Serial"].astype(str).str.strip()
        serial_series = serial_series[serial_series != ""]
        if not serial_series.empty:
            try:
                serial = serial_series.mode().iloc[0]
            except Exception:
                serial = serial_series.iloc[0]

    serial = serial or meta.get("device_id") or meta.get("device_name") or Path(source_name).stem

    has_sensor2 = any(
        any(token in _norm(ch).lower() for token in ("sensor2", "sensor 2"))
        for ch in df["Channel"]
    )

    filename_hint = " ".join(
        filter(
            None,
            [
                source_name,
                meta.get("device_name"),
                meta.get("device_id"),
                serial,
            ],
        )
    )

    df["Kind"] = df.apply(
        lambda row: _infer_kind_from_unit_and_value(
            row.get("Unit", ""),
            row.get("Channel", ""),
            row.get("Value"),
            filename_hint,
            serial=serial,
            overrides=SERIAL_KIND_OVERRIDES,
            other_channel_present=has_sensor2,
            channel_context=row.get("__context__", ""),
        ),
        axis=1,
    )

    df = df.drop(columns=["__context__"], errors="ignore")

    wide = (
        df.pivot_table(index="DateTime", columns="Kind", values="Value", aggfunc="mean")
        .reset_index()
        .rename_axis(None, axis=1)
        .sort_values("DateTime")
    )

    if wide.empty:
        return []

    for col in ("Temperature", "Humidity"):
        if col not in wide.columns:
            wide[col] = pd.NA

    ordered = ["DateTime", "Temperature", "Humidity"]
    wide = wide[[c for c in ordered if c in wide.columns]]
    wide = _finalize_timeseries(wide)
    wide["Time"] = wide["DateTime"].dt.strftime("%H:%M")
    ordered = ["DateTime", "Temperature", "Humidity", "Date", "Time"]
    wide = wide[[c for c in ordered if c in wide.columns]]

    range_map: Dict[str, Tuple[float, float]] = {}
    _apply_inferred_ranges(range_map, source_name, serial, meta.get("device_name"))

    return [
        {
            "df": wide,
            "serial": str(serial),
            "range_map": range_map,
            "option_label": str(serial),
            "default_label": str(serial),
            "source_name": source_name,
        }
    ]


def _parse_consolidated_serial_text(
    text: str,
    name: str,
    default_temp_range: Tuple[float, float],
    default_humidity_range: Tuple[float, float],
) -> Dict[str, Dict[str, object]]:
    cleaned_text = _strip_bom_and_zero_width(text)
    attempts = ({"sep": None}, {})
    base_read_csv_options = {
        "chunksize": 50_000,
        "index_col": False,
        "engine": "python",
        "on_bad_lines": "skip",
        "skip_blank_lines": True,
        "dtype": {
            "Timestamp": "string",
            "Serial Number": "string",
            "Channel": "string",
            "Data": "string",
            "Unit of Measure": "string",
        },
        "keep_default_na": False,
        "low_memory": False,
    }
    aggregated: Dict[str, Dict[str, object]] = {}

    for kwargs in attempts:
        try:
            reader = pd.read_csv(
                io.StringIO(cleaned_text),
                **{**base_read_csv_options, **kwargs},
            )
            first_chunk = next(reader)
        except StopIteration:
            return {}
        except Exception:
            continue

        for chunk in chain([first_chunk], reader):
            if chunk is None or chunk.empty:
                continue
            chunk = _clean_chunk_columns(chunk)
            try:
                groups = _process_new_schema_df(
                    chunk,
                    name,
                    default_temp_range,
                    default_humidity_range,
                )
            except Exception:
                continue
            for group in groups:
                key = group['key']  # type: ignore[index]
                bucket = aggregated.setdefault(
                    key,
                    {
                        'dfs': [],
                        'range_map': {},
                        'serial': group.get('serial', ''),
                        'default_label': group.get('default_label', ''),
                        'option_label': group.get('option_label', ''),
                        'source_name': group.get('source_name', name),
                        'channels': [],
                    },
                )
                bucket['dfs'].append(group.get('df'))
                bucket['range_map'].update(group.get('range_map', {}))
                if group.get('serial') and not bucket.get('serial'):
                    bucket['serial'] = group.get('serial')
                if group.get('default_label') and not bucket.get('default_label'):
                    bucket['default_label'] = group.get('default_label')
                if group.get('option_label') and not bucket.get('option_label'):
                    bucket['option_label'] = group.get('option_label')
                if group.get('source_name'):
                    bucket['source_name'] = group.get('source_name')
                channels = bucket.setdefault('channels', [])
                for ch in group.get('channels', []):
                    if ch not in channels:
                        channels.append(ch)
        break

    results: Dict[str, Dict[str, object]] = {}
    for key, bucket in aggregated.items():
        dfs = [df for df in bucket.get('dfs', []) if isinstance(df, pd.DataFrame)]
        if not dfs:
            continue
        combined = pd.concat(dfs, ignore_index=True)
        finalized = _finalize_serial_dataframe(combined)
        if finalized.empty:
            continue
        range_map = dict(bucket.get('range_map', {}))
        range_map.setdefault('Humidity', DEFAULT_HUMIDITY_RANGE)
        _apply_inferred_ranges(
            range_map,
            bucket.get('source_name', name),
            bucket.get('serial', ''),
            bucket.get('default_label', ''),
            bucket.get('option_label', ''),
        )
        results[key] = {
            'df': finalized,
            'range_map': range_map,
            'serial': bucket.get('serial', ''),
            'default_label': bucket.get('default_label', ''),
            'option_label': bucket.get('option_label', ''),
            'source_name': bucket.get('source_name', name),
            'channels': bucket.get('channels', []),
        }

    return results


def _normalize_header(value: str) -> str:
    """Return a normalized representation of a CSV header for matching."""

    value = _strip_bom_and_zero_width(value)

    cleaned = value.strip().lower()
    cleaned = cleaned.replace('#', ' number ')
    cleaned = cleaned.replace('-', ' ')
    cleaned = cleaned.replace('_', ' ')
    cleaned = ' '.join(cleaned.split())
    return cleaned


def _match_new_schema_columns(columns: Iterable[str]) -> Optional[Dict[str, str]]:
    """Return mapping of original headers to canonical names for the new schema."""

    normalized = {
        col: _normalize_header(col)
        for col in columns
        if isinstance(col, str)
    }

    def _find_match(
        aliases: Tuple[str, ...], used: set[str]
    ) -> Optional[str]:
        return next(
            (
                original
                for original, norm in normalized.items()
                if original not in used and norm in aliases
            ),
            None,
        )

    matches: Dict[str, str] = {}
    used: set[str] = set()

    required_fields = (
        'Timestamp',
        'Serial Number',
        'Channel',
        'Data',
    )
    optional_fields = (
        'Unit of Measure',
    )

    for canonical in required_fields:
        aliases = NEW_SCHEMA_ALIASES.get(canonical, ())
        match = _find_match(aliases, used)
        if match is None:
            return None
        matches[match] = canonical
        used.add(match)

    for canonical in optional_fields:
        aliases = NEW_SCHEMA_ALIASES.get(canonical, ())
        match = _find_match(aliases, used)
        if match is not None:
            matches[match] = canonical
            used.add(match)

    return matches


def _classify_measurement(channel: str, unit: str) -> Optional[str]:
    """Return canonical measurement name using unit, hints, then sensor fallback."""

    channel = (channel or "").strip().lower()
    unit = (unit or "").strip().lower()

    # Normalise the unit text so we can reliably inspect the tokens regardless of
    # punctuation, case, or unicode symbols (e.g. "Â°C").
    unit_fixed = unit.replace("Â°", "°")
    unit_normalised = (
        unit_fixed.replace("°", " ")
        .replace("degrees", "deg")
        .replace("/", " ")
        .replace("-", " ")
        .replace("_", " ")
    )
    unit_tokens = {token for token in unit_normalised.split() if token}

    # 1) Unit-based classification takes precedence.
    humidity_tokens = {"%", "percent", "humidity", "humid", "rh"}
    if "%" in unit_fixed or unit_tokens & humidity_tokens:
        return "Humidity"

    temperature_tokens = {
        "temp",
        "temperature",
        "degc",
        "c",
        "celsius",
        "degf",
        "f",
        "fahrenheit",
        "degk",
        "k",
        "kelvin",
    }
    if (
        unit_tokens & temperature_tokens
        or "°c" in unit_fixed
        or "°f" in unit_fixed
    ):
        return "Temperature"

    # 2) Hint-based classification for ULT / -80 profiles.
    ult_hints = (
        "-80",
        "−80",
        "minus80",
        "minus 80",
        "ultra low",
        "ultra-low",
        "ultralow",
        "ulf",
        "ult",
        "ultrafreezer",
    )
    sensor_match = re.search(r"sensor\s*0*(\d+)", channel)
    if sensor_match:
        sensor_id = sensor_match.group(1)
    else:
        sensor_id = None

    if sensor_id == "1" and any(hint in channel for hint in ult_hints):
        return "Temperature"

    # 3) Fallback based on sensor numbering when available.
    if sensor_id == "2":
        return "Temperature"
    if sensor_id == "1":
        return "Humidity"

    # 4) Last resort heuristics from channel text.
    if any(token in channel for token in ("hum", "rh", "%")):
        return "Humidity"
    if any(token in channel for token in ("temp", "°c", "°f")):
        return "Temperature"

    return None


def _find_column_by_terms(columns: Iterable[str], hints: Iterable[Tuple[str, ...]]) -> Optional[str]:
    """Return the first column that matches any group of hint terms."""

    for terms in hints:
        for col in columns:
            if not isinstance(col, str):
                continue
            lower = col.lower()
            if all(term in lower for term in terms):
                return col
    return None


def _clean_metadata_series(series: pd.Series) -> pd.Series:
    """Normalize free-text metadata columns used for grouping."""

    normalized = []
    for value in series.astype(str).tolist():
        text = value.strip()
        normalized.append("" if text.lower() in {"", "nan", "none", "null"} else text)
    return pd.Series(normalized, index=series.index)


_SPACE_NAME_HINTS: Tuple[Tuple[str, ...], ...] = (
    ("space", "name"),
    ("assignment", "name"),
    ("location", "name"),
)

_SPACE_TYPE_HINTS: Tuple[Tuple[str, ...], ...] = (
    ("space", "type"),
    ("assignment", "type"),
    ("location", "type"),
)


def _process_new_schema_df(
    df_full: pd.DataFrame,
    name: str,
    default_temp_range: Tuple[float, float],
    default_humidity_range: Tuple[float, float],
) -> List[Dict[str, object]]:
    canonical_map = _match_new_schema_columns(df_full.columns)
    if not canonical_map:
        return []

    strip_map = {
        col: col.strip()
        for col in df_full.columns
        if isinstance(col, str)
    }
    df_new = df_full.rename(columns=strip_map)
    canonical = {
        strip_map.get(original, original): canonical_name
        for original, canonical_name in canonical_map.items()
    }
    df_new = df_new.rename(columns=canonical)

    for column in ["Timestamp", "Serial Number", "Channel", "Data", "Unit of Measure"]:
        if column not in df_new.columns:
            if column == "Unit of Measure":
                df_new[column] = pd.Series(["" for _ in range(len(df_new))], index=df_new.index, dtype="string")
            else:
                df_new[column] = pd.Series(pd.NA, index=df_new.index, dtype="string")
        df_new[column] = df_new[column].astype("string")

    df_new["Serial Number"] = df_new["Serial Number"].str.strip()
    df_new["Channel"] = df_new["Channel"].str.strip()
    df_new["Unit of Measure"] = df_new["Unit of Measure"].fillna("").str.strip()

    df_new["Timestamp"] = df_new["Timestamp"].apply(_parse_ts)
    df_new = df_new.dropna(subset=["Timestamp"])
    df_new = df_new.sort_values("Timestamp")
    df_new["DateTime"] = df_new["Timestamp"]
    df_new = df_new[df_new["Serial Number"].astype(str).str.strip() != ""]

    cleaned_values = (
        df_new["Data"]
        .astype("string")
        .str.replace(r"[^0-9\.\-]", "", regex=True)
        .replace({"": pd.NA})
    )
    df_new["Value"] = pd.to_numeric(cleaned_values, errors="coerce")
    df_new = df_new.dropna(subset=["Value"])

    channel_original = df_new["Channel"].fillna("")
    unit_original = df_new["Unit of Measure"].fillna("")
    measurement_series = pd.Series(
        [_classify_measurement(ch, unit) for ch, unit in zip(channel_original, unit_original)],
        index=df_new.index,
        dtype="object",
    )
    sensor_map = {
        "sensor1": "Humidity",
        "sensor 1": "Humidity",
        "sensor01": "Humidity",
        "sensor 01": "Humidity",
        "sensor2": "Temperature",
        "sensor 2": "Temperature",
        "sensor02": "Temperature",
        "sensor 02": "Temperature",
    }
    direct_channel_map = {
        "humidity": "Humidity",
        "relative humidity": "Humidity",
        "rh": "Humidity",
        "temperature": "Temperature",
        "temp": "Temperature",
    }
    channel_lower = channel_original.astype(str).str.lower()
    df_new["Channel"] = channel_lower.map(sensor_map)
    df_new["Channel"] = df_new["Channel"].where(df_new["Channel"].notna(), measurement_series)
    df_new["Channel"] = df_new["Channel"].where(
        df_new["Channel"].notna(), channel_lower.map(direct_channel_map)
    )
    df_new["Channel"] = df_new["Channel"].where(df_new["Channel"].notna(), channel_original)
    df_new["Channel"] = df_new["Channel"].astype("string").str.strip()
    df_new = df_new[df_new["Channel"] != ""]
    if df_new.empty:
        return []

    space_name_col = _find_column_by_terms(df_new.columns, _SPACE_NAME_HINTS)
    space_type_col = _find_column_by_terms(df_new.columns, _SPACE_TYPE_HINTS)
    if space_name_col:
        df_new['_SpaceName'] = _clean_metadata_series(df_new[space_name_col])
    else:
        df_new['_SpaceName'] = ''
    if space_type_col:
        df_new['_SpaceType'] = _clean_metadata_series(df_new[space_type_col])
    else:
        df_new['_SpaceType'] = ''

    group_columns = ['Serial Number']
    if space_name_col:
        group_columns.append('_SpaceName')
    if space_type_col:
        group_columns.append('_SpaceType')

    results: List[Dict[str, object]] = []
    for keys, sdf in df_new.groupby(group_columns):
        if not isinstance(keys, tuple):
            keys = (keys,)
        key_map = dict(zip(group_columns, keys))
        serial = str(key_map.get('Serial Number', '')).strip()
        space_name = str(key_map.get('_SpaceName', '')).strip()
        space_type = str(key_map.get('_SpaceType', '')).strip()
        sdf = sdf.copy()
        sdf = sdf.dropna(subset=['DateTime', 'Value'])
        if sdf.empty:
            continue
        sdf['Channel'] = sdf['Channel'].astype('string').str.strip()
        sdf = sdf[sdf['Channel'] != '']
        if sdf.empty:
            continue
        channel_lower = sdf['Channel'].str.lower()
        saw_sensor1 = channel_lower.isin({'sensor1', 'sensor 1', 'humidity'}).any()
        saw_sensor2 = channel_lower.isin({'sensor2', 'sensor 2', 'temperature'}).any()
        sensor_alias_map = {
            'sensor1': 'Humidity',
            'sensor 1': 'Humidity',
            'sensor2': 'Temperature',
            'sensor 2': 'Temperature',
        }
        sdf['Channel'] = channel_lower.map(sensor_alias_map).fillna(sdf['Channel'])
        sdf = sdf[sdf['Channel'].astype(str).str.strip() != '']
        if sdf.empty:
            continue
        sdf = sdf.sort_values('DateTime')
        pivot = sdf.pivot_table(
            index='DateTime',
            columns='Channel',
            values='Value',
            aggfunc='mean',
        )
        if pivot.empty:
            continue
        pivot = pivot.rename_axis(None, axis=1).sort_index()
        # Do not resample or collapse timestamps here; downstream consumers rely
        # on the native cadence for visualisations and alert calculations.
        expected_channels = {
            ch
            for ch in sdf['Channel'].dropna().unique()
            if isinstance(ch, str)
        }
        if saw_sensor1:
            expected_channels.add('Humidity')
        if saw_sensor2:
            expected_channels.add('Temperature')
        for col in ('Temperature', 'Humidity'):
            if col in expected_channels and col not in pivot.columns:
                pivot[col] = pd.NA
        pivot['DateTime'] = pivot.index
        pivot['Date'] = pivot['DateTime'].dt.date
        pivot['Time'] = pivot['DateTime'].dt.strftime('%H:%M')
        ordered_cols = ['Date', 'Time', 'DateTime']
        data_columns = [
            col for col in pivot.columns if col not in {'Date', 'Time', 'DateTime'}
        ]
        ordered_cols.extend(data_columns)
        pivot = pivot[ordered_cols].reset_index(drop=True)
        pivot = _finalize_serial_dataframe(pivot)
        if pivot.empty:
            continue
        display_name = ''
        if space_name and space_type:
            display_name = f"{space_name} ({space_type})"
        elif space_name:
            display_name = space_name
        elif space_type:
            display_name = space_type

        label_prefix = name if not display_name else f"{name} - {display_name}"
        label = f"{label_prefix} [{serial}]" if serial else label_prefix

        context = _normalise_context_text(name, display_name, space_name, space_type)
        inferred_temp_range = _infer_temperature_range(context, default_temp_range)

        range_map: Dict[str, Tuple[float, float]] = {}
        channels: List[str] = []
        if 'Temperature' in pivot.columns:
            range_map['Temperature'] = inferred_temp_range
            channels.append('Temperature')
        if 'Humidity' in pivot.columns:
            range_map['Humidity'] = default_humidity_range
            if pivot['Humidity'].notna().any():
                channels.append('Humidity')

        range_map.setdefault('Humidity', DEFAULT_HUMIDITY_RANGE)
        _apply_inferred_ranges(
            range_map, name, display_name, space_name, space_type, serial
        )

        default_label = display_name or serial or Path(name).stem
        option_label = ''
        if serial and display_name:
            option_label = f"{serial} – {display_name}"
        elif serial:
            option_label = serial
        elif display_name:
            option_label = display_name
        else:
            option_label = label

        results.append(
            {
                'key': label,
                'df': pivot,
                'range_map': range_map,
                'serial': serial,
                'display_name': display_name,
                'default_label': default_label,
                'option_label': option_label,
                'source_name': name,
                'channels': channels,
            }
        )

    return results


def _parse_probe_files(files):
    dfs = {}
    ranges: Dict[str, Dict[str, Tuple[float, float]]] = {}
    if not files:
        return dfs, ranges
    default_temp_range = DEFAULT_TEMP_RANGE
    default_humidity_range = DEFAULT_HUMIDITY_RANGE
    for f in files:
        f.seek(0)
        name = f.name
        raw = f.read().decode('utf-8', errors='ignore').splitlines(True)
        full_content = ''.join(raw)
        df_full = _read_csv_flexible(full_content)
        if df_full is not None:
            new_schema_groups = _process_new_schema_df(
                df_full, name, default_temp_range, default_humidity_range
            )
            if new_schema_groups:
                for group in new_schema_groups:
                    key = group['key']  # type: ignore[index]
                    dfs[key] = group['df']  # type: ignore[index]
                    range_map = group['range_map']  # type: ignore[index]
                    if range_map:
                        ranges[key] = range_map
                continue
        try:
            idx = max(i for i, line in enumerate(raw) if 'ch1' in line.lower() or 'p1' in line.lower())
        except ValueError:
            continue
        content = ''.join(raw[idx:])
        df = _read_csv_flexible(content)
        if df is None:
            continue
        lname = name.lower()
        has_fridge = any(term in lname for term in ('fridge', 'refrigerator'))
        has_freezer = 'freezer' in lname
        if has_fridge and has_freezer:
            mapping = {'Fridge Temp': 'P1', 'Freezer Temp': 'P2'}
            ranges[name] = {'Fridge Temp': (2, 8), 'Freezer Temp': (-35, -5)}
        elif has_fridge:
            mapping = {'Temperature': 'P1'}
            ranges[name] = {'Temperature': (2, 8)}
        elif has_freezer:
            mapping = {'Temperature': 'P1'}
            ranges[name] = {'Temperature': (-35, -5)}
        else:
            cols_lower = [c.lower() for c in df.columns]
            if any('ch4' in c for c in cols_lower):
                mapping = {'Humidity': 'CH3', 'Temperature': 'CH4'}
            else:
                mapping = {'Humidity': 'CH1', 'Temperature': 'CH2'}
            is_olympus = 'olympus' in lname
            temp_range = (15, 28) if is_olympus else default_temp_range
            humidity_range = (0, 80) if is_olympus else default_humidity_range
            ranges[name] = {'Temperature': temp_range, 'Humidity': humidity_range}
        mapping.update({'Date': 'Date', 'Time': 'Time'})
        col_map = {}
        for new, key in mapping.items():
            col = next((c for c in df.columns if key.lower() in c.lower()), None)
            if col:
                col_map[col] = new
        df = df[list(col_map)].rename(columns=col_map)
        df['Date'] = pd.to_datetime(df['Date'], errors='coerce')
        df['DateTime'] = pd.to_datetime(
            df['Date'].dt.strftime('%Y-%m-%d ') + df['Time'].astype(str),
            errors='coerce'
        )
        for c in df.columns.difference(['Date', 'Time', 'DateTime']):
            df[c] = pd.to_numeric(df[c].astype(str).str.replace('+',''), errors='coerce')
        df = _finalize_timeseries(df, timestamp_col="DateTime")
        if "Time" in df.columns:
            df["Time"] = df["DateTime"].dt.strftime('%H:%M')
        dfs[name] = df
    return dfs, ranges



def parse_serial_csv(files):
    if not files:
        return {}

    frames: Dict[str, pd.DataFrame] = {}
    metadata: Dict[str, Dict[str, object]] = {}

    for file_obj in files:
        source_name = getattr(file_obj, "name", "serial.csv") or "serial.csv"
        getter = getattr(file_obj, "getvalue", None)
        raw = getter() if callable(getter) else file_obj.read()
        if hasattr(file_obj, "seek"):
            try:
                file_obj.seek(0)
            except Exception:
                pass

        text = raw.decode("utf-8-sig", errors="replace") if isinstance(raw, bytes) else str(raw)

        df = _read_any_csv(io.StringIO(text))
        items: List[Dict[str, object]] = []
        if not df.empty:
            items = _parse_consolidated_serial_df(df, source_name)

        if not items and "device" in text.lower() and "id" in text.lower():
            items = _parse_traceable_report_text(text, source_name)

        if not items:
            continue

        for item in items:
            df_item = item.get("df")
            if not isinstance(df_item, pd.DataFrame) or df_item.empty:
                continue

            serial_value = str(item.get("serial") or source_name).strip() or source_name
            merged_df = merge_serial_data(frames, df_item, serial_value)

            meta = metadata.setdefault(
                serial_value,
                {
                    "range_map": {},
                    "option_label": None,
                    "default_label": None,
                    "source_name": "",
                    "serial": serial_value,
                },
            )

            incoming_range = item.get("range_map")
            if isinstance(incoming_range, dict):
                meta["range_map"].update(incoming_range)

            for key in ("option_label", "default_label"):
                value = item.get(key)
                if value:
                    meta[key] = value

            src_parts: List[str] = []
            existing_source = meta.get("source_name")
            if isinstance(existing_source, str) and existing_source:
                src_parts.extend(part.strip() for part in existing_source.split(",") if part.strip())

            new_source = item.get("source_name") or source_name
            if isinstance(new_source, str):
                src_parts.extend(part.strip() for part in new_source.split(",") if part.strip())

            if src_parts:
                meta["source_name"] = ", ".join(dict.fromkeys(src_parts))
            else:
                meta["source_name"] = new_source

            channels = [col for col in ["Temperature", "Humidity"] if col in merged_df.columns]
            meta["channels"] = channels

            range_map = meta.get("range_map") if isinstance(meta.get("range_map"), dict) else {}
            if isinstance(range_map, dict):
                _apply_inferred_ranges(
                    range_map,
                    meta.get("source_name"),
                    serial_value,
                    meta.get("default_label"),
                )

    output: Dict[str, Dict[str, object]] = {}
    for serial_value, df in frames.items():
        meta = metadata.get(serial_value, {})
        range_map = meta.get("range_map") if isinstance(meta.get("range_map"), dict) else {}
        if isinstance(range_map, dict):
            range_map = dict(range_map)
        else:
            range_map = {}

        if not range_map:
            _apply_inferred_ranges(range_map, meta.get("source_name"), serial_value, meta.get("default_label"))

        channels = meta.get("channels") if isinstance(meta.get("channels"), list) else []
        if not channels:
            channels = [col for col in ["Temperature", "Humidity"] if col in df.columns]

        output[serial_value] = {
            "df": df,
            "range_map": range_map,
            "serial": serial_value,
            "default_label": meta.get("default_label") or serial_value,
            "option_label": meta.get("option_label") or meta.get("default_label") or serial_value,
            "source_name": meta.get("source_name") or serial_value,
            "channels": channels,
        }

    return output


def serial_data_to_primary(serials: Mapping[str, Dict[str, object]]) -> Tuple[Dict[str, pd.DataFrame], Dict[str, Dict[str, Tuple[float, float]]]]:
    """Convert parsed serial datasets into primary probe-style structures.

    Parameters
    ----------
    serials:
        Mapping of serial dataset keys to the metadata produced by
        :func:`parse_serial_csv`.

    Returns
    -------
    Tuple[Dict[str, pd.DataFrame], Dict[str, Dict[str, Tuple[float, float]]]]
        Two dictionaries mirroring the output of :func:`_parse_probe_files`.
        The first maps dataset keys to processed dataframes suitable for the
        primary probe workflow, ensuring the ``Date`` column uses a
        ``datetime64`` dtype so downstream ``.dt`` accessors are valid.  The
        second maps dataset keys to their channel range configuration.
    """

    primary_dfs: Dict[str, pd.DataFrame] = {}
    primary_ranges: Dict[str, Dict[str, Tuple[float, float]]] = {}

    for key, info in serials.items():
        df = info.get('df')
        if df is None:
            continue
        df_converted = df.copy()
        if 'Date' in df_converted.columns:
            df_converted['Date'] = pd.to_datetime(df_converted['Date'], errors='coerce')
        primary_dfs[key] = df_converted
        range_map = info.get('range_map')
        if isinstance(range_map, dict):
            primary_ranges[key] = range_map
        else:
            primary_ranges[key] = {}

    return primary_dfs, primary_ranges


def _parse_tempstick_files(files):
    tempdfs = {}
    if not files:
        return tempdfs
    for f in files:
        f.seek(0)
        raw = f.read().decode('utf-8', errors='ignore').splitlines(True)
        try:
            idx = max(i for i, line in enumerate(raw) if 'timestamp' in line.lower())
        except ValueError:
            continue
        csv_text = ''.join(raw[idx:])
        df_ts = _read_csv_flexible(csv_text)
        if df_ts is None:
            continue
        ts_col = next((c for c in df_ts.columns if 'timestamp' in c.lower()), None)
        if not ts_col:
            continue
        df_ts = df_ts.rename(columns={ts_col: 'DateTime'})
        df_ts['DateTime'] = pd.to_datetime(
            df_ts['DateTime'], errors='coerce'
        )
        temp_col = next((c for c in df_ts.columns if 'temp' in c.lower()), None)
        if temp_col:
            df_ts['Temperature'] = pd.to_numeric(
                df_ts[temp_col].astype(str).str.replace('+', ''), errors='coerce'
            )
        hum_col = next((c for c in df_ts.columns if 'hum' in c.lower()), None)
        if hum_col:
            df_ts['Humidity'] = pd.to_numeric(
                df_ts[hum_col].astype(str).str.replace('+', ''), errors='coerce'
            )
        cols = ['DateTime']
        if 'Temperature' in df_ts.columns:
            cols.append('Temperature')
        if 'Humidity' in df_ts.columns:
            cols.append('Humidity')
        tempdfs[f.name] = df_ts[cols]
    return tempdfs


def merge_serial_data(existing: dict, new_df, serial: str):
    """
    Merge/create a combined DataFrame for a serial.
    If multiple rows share the same DateTime (e.g., one has Temperature and the other has Humidity),
    coalesce columns so we KEEP both channel values instead of dropping one row.
    """
    import pandas as pd

    def _coalesce_series(series: pd.Series):
        valid = series.dropna()
        if valid.empty:
            return pd.NA
        return valid.iloc[-1]

    base = existing.get(serial)
    if not isinstance(new_df, pd.DataFrame) or new_df.empty:
        if isinstance(base, pd.DataFrame):
            return base
        existing[serial] = pd.DataFrame()
        return existing[serial]

    if isinstance(base, pd.DataFrame) and not base.empty:
        merged = pd.concat([base, new_df], ignore_index=True)
    else:
        merged = new_df.copy()

    if "DateTime" in merged.columns:
        merged["DateTime"] = pd.to_datetime(merged["DateTime"], errors="coerce")
        merged = merged.dropna(subset=["DateTime"])
        merged = merged.sort_values("DateTime")

        value_cols = [col for col in merged.columns if col != "DateTime"]
        if value_cols:
            agg_map = {col: _coalesce_series for col in value_cols}
            merged = merged.groupby("DateTime", as_index=False, sort=True).agg(agg_map)
        else:
            merged = merged.drop_duplicates(subset=["DateTime"], keep="last")

        if "Date" not in merged.columns:
            merged["Date"] = pd.to_datetime(merged["DateTime"]).dt.date
        if "Time" not in merged.columns:
            merged["Time"] = pd.to_datetime(merged["DateTime"]).dt.strftime("%H:%M")

    result = merged.reset_index(drop=True)
    preferred_order = ["DateTime", "Temperature", "Humidity", "Date", "Time"]
    ordered_cols = [col for col in preferred_order if col in result.columns]
    other_cols = [col for col in result.columns if col not in ordered_cols]
    if ordered_cols and (len(ordered_cols) != len(result.columns)):
        result = result[ordered_cols + other_cols]
    elif ordered_cols:
        result = result[ordered_cols]
    existing[serial] = result
    return result<|MERGE_RESOLUTION|>--- conflicted
+++ resolved
@@ -114,7 +114,6 @@
     return t
 
 
-<<<<<<< HEAD
 def _parse_numeric_value(text: object) -> Optional[float]:
     """Return a float parsed from messy numeric text.
 
@@ -140,8 +139,6 @@
         return None
 
 
-=======
->>>>>>> cb8d8112
 # Normalize channel labels and override keys to an alphanumeric form so that
 # variants like ``Sensor-2`` and ``sensor 2`` compare equal.
 def _normalize_channel_key(text: object) -> str:
@@ -570,11 +567,8 @@
 
     channel_norm = _norm(channel).lower()
     channel_key = _normalize_channel_key(channel)
-<<<<<<< HEAD
     hint_norm = _norm(" ".join(filter(None, [filename_hint, channel_context]))).lower()
-=======
     hint_norm = _norm(filename_hint).lower()
->>>>>>> cb8d8112
 
     serial_key = _norm(str(serial)) if serial else None
     if overrides and serial_key in overrides:
